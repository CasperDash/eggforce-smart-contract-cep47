--- conflicted
+++ resolved
@@ -2,24 +2,16 @@
 	rustup target add wasm32-unknown-unknown
 
 build-contract:
-<<<<<<< HEAD
 	cargo build --release -p example-token --target wasm32-unknown-unknown
-=======
-	cargo +nightly build --release -p cep47 --target wasm32-unknown-unknown
-	cargo +nightly build --release -p marketplace --target wasm32-unknown-unknown
->>>>>>> 3b67779c
+	cargo build --release -p marketplace --target wasm32-unknown-unknown
 
 test-only:
 	cargo test --workspace
 
 copy-wasm-file-to-test:
-<<<<<<< HEAD
 	cp target/wasm32-unknown-unknown/release/example-token.wasm tests/wasm
-=======
-	cp target/wasm32-unknown-unknown/release/cep47.wasm tests/wasm
 	cp target/wasm32-unknown-unknown/release/marketplace.wasm tests/wasm
 	cp target/wasm32-unknown-unknown/release/send_tokens.wasm tests/wasm
->>>>>>> 3b67779c
 
 test: build-contract copy-wasm-file-to-test test-only
 
@@ -36,10 +28,6 @@
 	
 clean:
 	cargo clean
-<<<<<<< HEAD
 	rm -rf tests/wasm/example-token.wasm
-=======
-	rm -rf tests/wasm/cep47.wasm
 	rm -rf tests/wasm/marketplace.wasm
-	rm -rf tests/wasm/send_tokens.wasm
->>>>>>> 3b67779c
+	rm -rf tests/wasm/send_tokens.wasm
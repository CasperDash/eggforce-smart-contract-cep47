--- conflicted
+++ resolved
@@ -1,13 +1,9 @@
 [workspace]
 
 members = [
-    "cep47",
 	"tests",
-<<<<<<< HEAD
-    "example-token"
-=======
-    "marketplace",
->>>>>>> 3b67779c
+    "example-token",
+    "marketplace"
 ]
 
 [profile.release]
